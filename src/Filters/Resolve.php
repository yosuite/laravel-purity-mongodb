<?php

namespace Abbasudo\Purity\Filters;

use Abbasudo\Purity\Exceptions\FieldNotSupported;
use Abbasudo\Purity\Exceptions\NoOperatorMatch;
use Closure;
use Exception;
use Illuminate\Database\Eloquent\Builder;
use Illuminate\Database\Eloquent\Model;

class Resolve
{
    /**
     * List of relations and the column.
     *
     * @var array
     */
    private array $fields = [];

    /**
     * List of available filters.
     *
     * @var filterList
     */
    private FilterList $filterList;

    private Model $model;

    /**
     * @param FilterList $filterList
     * @param Model      $model
     */
    public function __construct(FilterList $filterList, Model $model)
    {
        $this->filterList = $filterList;
        $this->model = $model;
    }

    /**
     * @param Builder      $query
     * @param string       $field
     * @param array|string $values
     *
     * @throws Exception
     *
     * @return void
     */
    public function apply(Builder $query, string $field, array|string $values): void
    {
        if (!$this->safe(fn () => $this->validate([$field => $values]))) {
            return;
        }

        $this->filter($query, $field, $values);
    }

    /**
     * run functions with or without exception.
     *
     * @param Closure $closure
     *
     * @throws Exception
     *
     * @return bool
     */
    private function safe(Closure $closure): bool
    {
        try {
            $closure();

            return true;
        } catch (Exception $exception) {
            if (config('purity.silent')) {
                return false;
            } else {
                throw $exception;
            }
        }
    }

    /**
     * @param array|string $values
     *
     * @return void
     */
    private function validate(array|string $values = [])
    {
        if (empty($values) or is_string($values)) {
            throw NoOperatorMatch::create($this->filterList->keys());
        }

        if (in_array(key($values), $this->filterList->keys())) {
            return;
        } else {
            $this->validate(array_values($values)[0]);
        }
    }

    /**
     * Apply a single filter to the query builder instance.
     *
     * @param Builder           $query
     * @param string            $field
     * @param array|string|null $filters
     *
     * @throws Exception
     *
     * @return void
     */
    private function filter(Builder $query, string $field, array|string|null $filters): void
    {
        // Ensure that the filter is an array
        if (!is_array($filters)) {
            $filters = [$filters];
        }

        // Resolve the filter using the appropriate strategy
        if ($this->filterList->get($field) !== null) {
            //call apply method of the appropriate filter class
            $this->safe(fn () => $this->applyFilterStrategy($query, $field, $filters));
        } else {
            // If the field is not recognized as a filter strategy, it is treated as a relation
            $this->safe(fn () => $this->applyRelationFilter($query, $field, $filters));
        }
    }

    /**
     * @param Builder $query
     * @param string  $operator
     * @param array   $filters
     *
     * @return void
     */
    private function applyFilterStrategy(Builder $query, string $operator, array $filters): void
    {
        $filter = $this->filterList->get($operator);

        $field = end($this->fields);

<<<<<<< HEAD
        $this->validateField($field);

=======
>>>>>>> 4cf05359
        $callback = (new $filter($query, $field, $filters))->apply();

        $this->filterRelations($query, $callback);
    }

    private function validateField(string $field): void
    {
        $availableFields = $this->model->availableFields();

        if (!array_search($field, $availableFields)) {
            throw FieldNotSupported::create($availableFields);
        }
    }

    /**
     * @param Builder $query
     * @param Closure $callback
     *
     * @return void
     */
    private function filterRelations(Builder $query, Closure $callback): void
    {
        array_pop($this->fields);

        $this->applyRelations($query, $callback);
    }

    /**
     * Resolve nested relations if any.
     *
     * @param Builder $query
     * @param Closure $callback
     *
     * @return void
     */
    private function applyRelations(Builder $query, Closure $callback): void
    {
        if (empty($this->fields)) {
            // If there are no more filterable fields to resolve, apply the closure to the query builder instance
            $callback($query);
        } else {
            // If there are still filterable fields to resolve, apply the closure to a sub-query
            $this->relation($query, $callback);
        }
    }

    /**
     * @param Builder $query
     * @param Closure $callback
     *
     * @return void
     */
    private function relation(Builder $query, Closure $callback)
    {
        // remove last field until its empty
        $field = array_shift($this->fields);
        $query->whereHas($field, function ($subQuery) use ($callback) {
            $this->applyRelations($subQuery, $callback);
        });
    }

    /**
     * @param Builder $query
     * @param string  $field
     * @param array   $filters
     *
     * @throws Exception
     *
     * @return void
     */
    private function applyRelationFilter(Builder $query, string $field, array $filters): void
    {
        foreach ($filters as $subField => $subFilter) {
            $this->fields[] = $field;
            $this->filter($query, $subField, $subFilter);
        }
        array_pop($this->fields);
    }
}<|MERGE_RESOLUTION|>--- conflicted
+++ resolved
@@ -138,11 +138,8 @@
 
         $field = end($this->fields);
 
-<<<<<<< HEAD
         $this->validateField($field);
 
-=======
->>>>>>> 4cf05359
         $callback = (new $filter($query, $field, $filters))->apply();
 
         $this->filterRelations($query, $callback);
