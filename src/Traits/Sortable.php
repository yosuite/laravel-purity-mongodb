<?php

namespace Abbasudo\Purity\Traits;

use Abbasudo\Purity\Exceptions\FieldNotSupported;
use Closure;
use Exception;
use Illuminate\Database\Eloquent\Builder;
use Illuminate\Support\Str;

/**
 * List of available fields, if not declared will accept every thing.
 *
 * @property array $sortFields
 */
trait Sortable
{
    use getColumns;

    /**
     * Apply sorts to the query builder instance.
     *
     * @param Builder $query
<<<<<<< HEAD
     * @param array|null $params
=======
     *
     * @throws Exception
     *
>>>>>>> 5ecf5136
     * @return Builder
     */
    public function scopeSort(Builder $query, array|null $params = null): Builder
    {
        if (!isset($params)) {
            $params = request('sort', []);
        }

        if (!is_array($params)) {
            $params = [$params];
        }

        foreach ($params as $field) {
            $column = Str::of($field)->beforeLast(':');

            $this->validate($column);

            $column = $this->getSortField($column);

            if (Str::of($field)->endsWith(':desc')) {
                $query->orderByDesc($column);
            } else {
                $query->orderBy($column);
            }
        }

        return $query;
    }

    /**
     * @throws Exception
     */
    private function validate(string $field): void
    {
        $available = $this->availableSort();

        $this->safe(function () use ($field, $available) {
            if (!in_array($field, $available)) {
                throw FieldNotSupported::create($field, self::class, $available);
            }
        });
    }

    /**
     * @return array
     */
    private function availableSort(): array
    {
        return $this->sortFields ?? $this->getTableColumns();
    }

    /**
     * run functions with or without exception.
     *
     * @param Closure $closure
     *
     * @throws Exception
     *
     * @return bool
     */
    private function safe(Closure $closure): bool
    {
        try {
            $closure();

            return true;
        } catch (Exception $exception) {
            if (config('purity.silent')) {
                return false;
            } else {
                throw $exception;
            }
        }
    }

    /**
     * @param string $field
     *
     * @return string
     */
    public function getSortField(string $field): string
    {
        return $this->realName($this->availableSort(), $field);
    }

    /**
     * @param Builder      $query
     * @param array|string $fields
     *
     * @return Builder
     */
    public function scopeSortFields(Builder $query, array|string $fields): Builder
    {
        $this->sortFields = is_array($fields) ? $fields : array_slice(func_get_args(), 1);

        return $query;
    }
}<|MERGE_RESOLUTION|>--- conflicted
+++ resolved
@@ -21,13 +21,10 @@
      * Apply sorts to the query builder instance.
      *
      * @param Builder $query
-<<<<<<< HEAD
      * @param array|null $params
-=======
      *
      * @throws Exception
      *
->>>>>>> 5ecf5136
      * @return Builder
      */
     public function scopeSort(Builder $query, array|null $params = null): Builder
