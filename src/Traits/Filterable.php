--- conflicted
+++ resolved
@@ -40,13 +40,10 @@
         }
 
         // Apply each filter to the query builder instance
-<<<<<<< HEAD
+
         foreach ($params as $field => $value) {
-            app(Resolve::class)->apply($query, $field, $value);
-=======
-        foreach ($filters as $field => $value) {
             app(Resolve::class, ['model' => $this])->apply($query, $field, $value);
->>>>>>> 5ecf5136
+
         }
 
         return $query;
